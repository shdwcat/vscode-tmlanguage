--- conflicted
+++ resolved
@@ -247,25 +247,6 @@
         return vscode.workspace.openTextDocument(uri)
         .then((doc: vscode.TextDocument) => {
                 return vscode.window.showTextDocument(doc)
-<<<<<<< HEAD
-                .then(editor => {
-                    return editor.edit(edit => {
-                        var parsed: any;                      
-                        
-                        try {
-                            if (sourceLanguage === "xml" || sourceLanguage == "tmlanguage"){
-                                parsed = plist.parse(documentText);    
-                            }
-                            if (sourceLanguage === "json" || sourceLanguage == "json-tmlanguage"){
-                                parsed = JSON.parse(documentText);
-                            }
-                            if (sourceLanguage === "yaml" || sourceLanguage == "yaml-tmlanguage"){
-                                parsed = YAML.parse(documentText);
-                            }
-                        } catch(err) {
-                            console.log(err);
-                            vscode.window.showErrorMessage(err.toString());
-=======
                 .then((editor: vscode.TextEditor) => {
                     return editor.edit((edit: vscode.TextEditorEdit) => {
                         var parsed: string;                      
@@ -277,7 +258,6 @@
                             // Display a message?
                             console.log("Could not parse source");
                             return;
->>>>>>> c6d223cc
                         }
                         const destLanguage: SupportedLanguage = destinationLanguage as SupportedLanguage;
                         var built = this.build(destLanguage, parsed);
